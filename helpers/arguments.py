import argparse
import os
import random
import time
import logging
import sys
import torch
from helpers.models.smoldit import SmolDiTConfigurationNames
from helpers.training import quantised_precision_levels
from helpers.training.optimizer_param import (
    map_args_to_optimizer,
    is_optimizer_deprecated,
    is_optimizer_bf16,
    map_deprecated_optimizer_parameter,
    optimizer_choices,
)

logger = logging.getLogger("ArgsParser")
# Are we the primary process?
is_primary_process = True
if os.environ.get("RANK") is not None:
    if int(os.environ.get("RANK")) != 0:
        is_primary_process = False
logger.setLevel(
    os.environ.get("SIMPLETUNER_LOG_LEVEL", "INFO" if is_primary_process else "ERROR")
)

if torch.cuda.is_available():
    os.environ["NCCL_SOCKET_NTIMEO"] = "2000000"


def info_log(message):
    if is_primary_process:
        logger.info(message)


def warning_log(message):
    if is_primary_process:
        logger.warning(message)


def error_log(message):
    if is_primary_process:
        logger.error(message)


def parse_args(input_args=None):
    parser = argparse.ArgumentParser(
        description="The following SimpleTuner command-line options are available:"
    )
    parser.add_argument(
        "--snr_gamma",
        type=float,
        default=None,
        help=(
            "SNR weighting gamma to be used if rebalancing the loss. Recommended value is 5.0."
            " More details here: https://arxiv.org/abs/2303.09556."
        ),
    )
    parser.add_argument(
        "--use_soft_min_snr",
        action="store_true",
        help=(
            "If set, will use the soft min SNR calculation method. This method uses the sigma_data parameter."
            " If not provided, the method will raise an error."
        ),
    )
    parser.add_argument(
        "--soft_min_snr_sigma_data",
        default=None,
        type=float,
        help=(
            "The standard deviation of the data used in the soft min weighting method."
            " This is required when using the soft min SNR calculation method."
        ),
    )
    parser.add_argument(
        "--model_type",
        type=str,
        choices=[
            "full",
            "lora",
            "deepfloyd-full",
            "deepfloyd-lora",
            "deepfloyd-stage2",
            "deepfloyd-stage2-lora",
        ],
        default="full",
        help=(
            "The training type to use. 'full' will train the full model, while 'lora' will train the LoRA model."
            " LoRA is a smaller model that can be used for faster training."
        ),
    )
    parser.add_argument(
        "--legacy",
        action="store_true",
        default=False,
        help=(
            "This option must be provided when training a Stable Diffusion 1.x or 2.x model."
        ),
    )
    parser.add_argument(
        "--kolors",
        action="store_true",
        default=False,
        help=("This option must be provided when training a Kolors model."),
    )
    parser.add_argument(
        "--flux",
        action="store_true",
        default=False,
        help=("This option must be provided when training a Flux model."),
    )
    parser.add_argument(
        "--flux_lora_target",
        type=str,
        choices=["mmdit", "context", "context+ffs", "all", "all+ffs", "ai-toolkit"],
        default="all",
        help=(
            "Flux has single and joint attention blocks."
            " By default, all attention layers are trained, but not the feed-forward layers"
            " If 'mmdit' is provided, the text input layers will not be trained."
            " If 'context' is provided, then ONLY the text attention layers are trained"
            " If 'context+ffs' is provided, then text attention and text feed-forward layers are trained. This is somewhat similar to text-encoder-only training in earlier SD versions."
            " If 'all' is provided, all layers will be trained, minus feed-forward."
            " If 'all+ffs' is provided, all layers will be trained including feed-forward."
        ),
    )
    parser.add_argument(
        "--flow_matching_sigmoid_scale",
        type=float,
        default=1.0,
        help="Scale factor for sigmoid timestep sampling for flow-matching models..",
    )
    parser.add_argument(
        "--flux_fast_schedule",
        action="store_true",
        help=(
            "An experimental feature to train Flux.1S using a noise schedule closer to what it was trained with,"
            " which has improved results in short experiments. Thanks to @mhirki for the contribution."
        ),
    )
    parser.add_argument(
        "--flux_guidance_mode",
        type=str,
        choices=["constant", "random-range"],
        default="constant",
        help=(
            "Flux has a 'guidance' value used during training time that reflects the CFG range of your training samples."
            " The default mode 'constant' will use a single value for every sample."
            " The mode 'random-range' will randomly select a value from the range of the CFG for each sample."
            " Set the range using --flux_guidance_min and --flux_guidance_max."
        ),
    )
    parser.add_argument(
        "--flux_guidance_value",
        type=float,
        default=1.0,
        help=(
            "When using --flux_guidance_mode=constant, this value will be used for every input sample."
            " Using a value of 1.0 seems to preserve the CFG distillation for the Dev model,"
            " and using any other value will result in the resulting LoRA requiring CFG at inference time."
        ),
    )
    parser.add_argument(
<<<<<<< HEAD
        "--hunyuan_dit",
        action="store_true",
        default=False,
        help=("This must be set when training a Hunyuan DiT model."),
    )
    parser.add_argument(
        "--sd3",
=======
        "--flux_guidance_min",
        type=float,
        default=0.0,
    )
    parser.add_argument(
        "--flux_guidance_max",
        type=float,
        default=4.0,
    )
    parser.add_argument(
        "--flux_attention_masked_training",
>>>>>>> 177190dc
        action="store_true",
        default=False,
        help="Use attention masking while training flux.",
    )
    parser.add_argument(
        "--smoldit",
        action="store_true",
        default=False,
        help=("Use the experimental SmolDiT model architecture."),
    )
    parser.add_argument(
        "--smoldit_config",
        type=str,
        choices=SmolDiTConfigurationNames,
        default="smoldit-base",
        help=(
            "The SmolDiT configuration to use. This is a list of pre-configured models."
            " The default is 'smoldit-base'."
        ),
    )
    parser.add_argument(
        "--flow_matching_loss",
        type=str,
        choices=["diffusers", "compatible", "diffusion"],
        default="compatible",
        help=(
            "A discrepancy exists between the Diffusers implementation of flow matching and the minimal implementation provided"
            " by StabilityAI. This experimental option allows switching loss calculations to be compatible with those."
            " Additionally, 'diffusion' is offered as an option to reparameterise a model to v_prediction loss."
        ),
    )
    parser.add_argument(
        "--pixart_sigma",
        action="store_true",
        default=False,
        help=("This must be set when training a PixArt Sigma model."),
    )
    parser.add_argument(
        "--sd3",
        action="store_true",
        default=False,
        help=("This option must be provided when training a Stable Diffusion 3 model."),
    )
    parser.add_argument(
        "--sd3_t5_mask_behaviour",
        type=str,
        choices=["do-nothing", "mask"],
        default="mask",
        help=(
            "StabilityAI did not correctly implement their attention masking on T5 inputs for SD3 Medium."
            " This option enables you to switch between their broken implementation or the corrected mask"
            " implementation. Although, the corrected masking is still applied via hackish workaround,"
            " manually applying the mask to the prompt embeds so that the padded positions are zero."
            " This improves the results for short captions, but does not change the behaviour for long captions."
            " It is important to note that this limitation currently prevents expansion of SD3 Medium's"
            " prompt length, as it will unnecessarily attend to every token in the prompt embed,"
            " even masked positions."
        ),
    )
    parser.add_argument(
        "--lora_type",
        type=str.lower,
        choices=["standard", "lycoris"],
        default="standard",
        help=(
            "When training using --model_type=lora, you may specify a different type of LoRA to train here."
            " standard refers to training a vanilla LoRA via PEFT, lycoris refers to training with KohakuBlueleaf's library of the same name."
        ),
    )
    parser.add_argument(
        "--lora_init_type",
        type=str,
        choices=["default", "gaussian", "loftq", "olora", "pissa"],
        default="default",
        help=(
            "The initialization type for the LoRA model. 'default' will use Microsoft's initialization method,"
            " 'gaussian' will use a Gaussian scaled distribution, and 'loftq' will use LoftQ initialization."
            " In short experiments, 'default' produced accurate results earlier in training, 'gaussian' had slightly more"
            " creative outputs, and LoftQ produces an entirely different result with worse quality at first, taking"
            " potentially longer to converge than the other methods."
        ),
    )
    parser.add_argument(
        "--init_lora",
        type=str,
        default=None,
        help="Specify an existing LoRA safetensors file to initialize the LoRA and continue training or finetune an existing LoRA.",
    )
    parser.add_argument(
        "--lora_rank",
        type=int,
        default=16,
        help=("The dimension of the LoRA update matrices."),
    )
    parser.add_argument(
        "--lora_alpha",
        type=float,
        required=False,
        default=None,
        help=(
            "The alpha value for the LoRA model. This is the learning rate for the LoRA update matrices."
        ),
    )
    parser.add_argument(
        "--lora_dropout",
        type=float,
        default=0.1,
        help=(
            "LoRA dropout randomly ignores neurons during training. This can help prevent overfitting."
        ),
    )
    parser.add_argument(
        "--lycoris_config",
        type=str,
        default="config/lycoris_config.json",
        help=("The location for the JSON file of the Lycoris configuration."),
    )
    parser.add_argument(
        "--controlnet",
        action="store_true",
        default=False,
        help=(
            "If set, ControlNet style training will be used, where a conditioning input image is required alongside the training data."
        ),
    )
    parser.add_argument(
        "--controlnet_model_name_or_path",
        action="store_true",
        default=None,
        help=(
            "When provided alongside --controlnet, this will specify ControlNet model weights to preload from the hub."
        ),
    )
    parser.add_argument(
        "--pretrained_model_name_or_path",
        type=str,
        default=None,
        required=True,
        help="Path to pretrained model or model identifier from huggingface.co/models.",
    )
    parser.add_argument(
        "--pretrained_transformer_model_name_or_path",
        type=str,
        default=None,
        help="Path to pretrained transformer model or model identifier from huggingface.co/models.",
    )
    parser.add_argument(
        "--pretrained_transformer_subfolder",
        type=str,
        default="transformer",
        help="The subfolder to load the transformer model from. Use 'none' for a flat directory.",
    )
    parser.add_argument(
        "--pretrained_unet_model_name_or_path",
        type=str,
        default=None,
        help="Path to pretrained unet model or model identifier from huggingface.co/models.",
    )
    parser.add_argument(
        "--pretrained_unet_subfolder",
        type=str,
        default="unet",
        help="The subfolder to load the unet model from. Use 'none' for a flat directory.",
    )
    parser.add_argument(
        "--pretrained_vae_model_name_or_path",
        type=str,
        default="madebyollin/sdxl-vae-fp16-fix",
        help="Path to an improved VAE to stabilize training. For more details check out: https://github.com/huggingface/diffusers/pull/4038.",
    )
    parser.add_argument(
        "--pretrained_t5_model_name_or_path",
        type=str,
        default=None,
        help=(
            "T5-XXL is a huge model, and starting from many different models will download a separate one each time."
            " This option allows you to specify a specific location to retrieve T5-XXL v1.1 from, so that it only downloads once.."
        ),
    )

    parser.add_argument(
        "--prediction_type",
        type=str,
        default="epsilon",
        choices=["epsilon", "v_prediction", "sample"],
        help=(
            "The type of prediction to use for the u-net. Choose between ['epsilon', 'v_prediction', 'sample']."
            " For SD 2.1-v, this is v_prediction. For 2.1-base, it is epsilon. SDXL is generally epsilon."
            " SD 1.5 is epsilon."
        ),
    )
    parser.add_argument(
        "--snr_weight",
        type=float,
        default=1.0,
        help=(
            "When training a model using `--prediction_type=sample`, one can supply an SNR weight value to augment the loss with."
            " If a value of 0.5 is provided here, the loss is taken half from the SNR and half from the MSE."
        ),
    )
    parser.add_argument(
        "--training_scheduler_timestep_spacing",
        type=str,
        default="trailing",
        choices=["leading", "linspace", "trailing"],
        help=(
            "(SDXL Only) Spacing timesteps can fundamentally alter the course of history. Er, I mean, your model weights."
            " For all training, including epsilon, it would seem that 'trailing' is the right choice. SD 2.x always uses 'trailing',"
            " but SDXL may do better in its default state when using 'leading'."
        ),
    )
    parser.add_argument(
        "--inference_scheduler_timestep_spacing",
        type=str,
        default="trailing",
        choices=["leading", "linspace", "trailing"],
        help=(
            "(SDXL Only) The Bytedance paper on zero terminal SNR recommends inference using 'trailing'. SD 2.x always uses 'trailing',"
            " but SDXL may do better in its default state when using 'leading'."
        ),
    )
    parser.add_argument(
        "--refiner_training",
        action="store_true",
        default=False,
        help=(
            "When training or adapting a model into a mixture-of-experts 2nd stage / refiner model, this option should be set."
            " This will slice the timestep schedule defined by --refiner_training_strength proportion value (default 0.2)"
        ),
    )
    parser.add_argument(
        "--refiner_training_invert_schedule",
        action="store_true",
        default=False,
        help=(
            "While the refiner training strength is applied to the end of the schedule, this option will invert the result"
            " for training a **base** model, eg. the first model in a mixture-of-experts series."
            " A --refiner_training_strength of 0.35 will result in the refiner learning timesteps 349-0."
            " Setting --refiner_training_invert_schedule then would result in the base model learning timesteps 999-350."
        ),
    )
    parser.add_argument(
        "--refiner_training_strength",
        default=0.2,
        type=float,
        help=(
            "When training a refiner / 2nd stage mixture of experts model, the refiner training strength"
            " indicates how much of the *end* of the schedule it will be trained on. A value of 0.2 means"
            " timesteps 199-0 will be the focus of this model, and 0.3 would be 299-0 and so on."
            " The default value is 0.2, in line with the SDXL refiner pretraining."
        ),
    )
    parser.add_argument(
        "--timestep_bias_strategy",
        type=str,
        default="none",
        choices=["earlier", "later", "range", "none"],
        help=(
            "The timestep bias strategy, which may help direct the model toward learning low or frequency details."
            " Choices: ['earlier', 'later', 'none']."
            " The default is 'none', which means no bias is applied, and training proceeds normally."
            " The value of 'later' will prefer to generate samples for later timesteps."
        ),
    )
    parser.add_argument(
        "--timestep_bias_multiplier",
        type=float,
        default=1.0,
        help=(
            "The multiplier for the bias. Defaults to 1.0, which means no bias is applied."
            " A value of 2.0 will double the weight of the bias, and a value of 0.5 will halve it."
        ),
    )
    parser.add_argument(
        "--timestep_bias_begin",
        type=int,
        default=0,
        help=(
            "When using `--timestep_bias_strategy=range`, the beginning timestep to bias."
            " Defaults to zero, which equates to having no specific bias."
        ),
    )
    parser.add_argument(
        "--timestep_bias_end",
        type=int,
        default=1000,
        help=(
            "When using `--timestep_bias_strategy=range`, the final timestep to bias."
            " Defaults to 1000, which is the number of timesteps that SDXL Base and SD 2.x were trained on."
        ),
    )
    parser.add_argument(
        "--timestep_bias_portion",
        type=float,
        default=0.25,
        help=(
            "The portion of timesteps to bias. Defaults to 0.25, which 25 percent of timesteps will be biased."
            " A value of 0.5 will bias one half of the timesteps. The value provided for `--timestep_bias_strategy` determines"
            " whether the biased portions are in the earlier or later timesteps."
        ),
    )
    parser.add_argument(
        "--disable_segmented_timestep_sampling",
        action="store_true",
        help=(
            "By default, the timestep schedule is divided into roughly `train_batch_size` number of segments, and then"
            " each of those are sampled from separately. This improves the selection distribution, but may not"
            " be desired in certain training scenarios, eg. when limiting the timestep selection range."
        ),
    )
    parser.add_argument(
        "--rescale_betas_zero_snr",
        action="store_true",
        help=(
            "If set, will rescale the betas to zero terminal SNR. This is recommended for training with v_prediction."
            " For epsilon, this might help with fine details, but will not result in contrast improvements."
        ),
    )
    parser.add_argument(
        "--vae_dtype",
        type=str,
        default="bf16",
        choices=["default", "fp16", "fp32", "bf16"],
        required=False,
        help=(
            "The dtype of the VAE model. Choose between ['default', 'fp16', 'fp32', 'bf16']."
            " The default VAE dtype is bfloat16, due to NaN issues in SDXL 1.0."
            " Using fp16 is not recommended."
        ),
    )
    parser.add_argument(
        "--vae_batch_size",
        type=int,
        default=4,
        help=(
            "When pre-caching latent vectors, this is the batch size to use. Decreasing this may help with VRAM issues,"
            " but if you are at that point of contention, it's possible that your GPU has too little RAM. Default: 4."
        ),
    )
    parser.add_argument(
        "--vae_cache_scan_behaviour",
        type=str,
        choices=["recreate", "sync"],
        default="recreate",
        help=(
            "When a mismatched latent vector is detected, a scan will be initiated to locate inconsistencies and resolve them."
            " The default setting 'recreate' will delete any inconsistent cache entries and rebuild it."
            " Alternatively, 'sync' will update the bucket configuration so that the image is in a bucket that matches its latent size."
            " The recommended behaviour is to use the default value and allow the cache to be recreated."
        ),
    )
    parser.add_argument(
        "--vae_cache_preprocess",
        action="store_true",
        default=True,
        help=(
            "This option is deprecated and will be removed in a future release. Use --vae_cache_ondemand instead."
        ),
    )
    parser.add_argument(
        "--vae_cache_ondemand",
        action="store_true",
        default=False,
        help=(
            "By default, will batch-encode images before training. For some situations, ondemand may be desired, but it greatly slows training and increases memory pressure."
        ),
    )
    parser.add_argument(
        "--compress_disk_cache",
        action="store_true",
        default=False,
        help=(
            "If set, will gzip-compress the disk cache for Pytorch files. This will save substantial disk space, but may slow down the training process."
        ),
    )
    parser.add_argument(
        "--aspect_bucket_disable_rebuild",
        action="store_true",
        default=False,
        help=(
            "When using a randomised aspect bucket list, the VAE and aspect cache are rebuilt on each epoch."
            " With a large and diverse enough dataset, rebuilding the aspect list may take a long time, and this may be undesirable."
            " This option will not override vae_cache_clear_each_epoch. If both options are provided, only the VAE cache will be rebuilt."
        ),
    )
    parser.add_argument(
        "--keep_vae_loaded",
        action="store_true",
        default=False,
        help="If set, will keep the VAE loaded in memory. This can reduce disk churn, but consumes VRAM during the forward pass.",
    )
    parser.add_argument(
        "--skip_file_discovery",
        type=str,
        default="",
        help=(
            "Comma-separated values of which stages to skip discovery for. Skipping any stage will speed up resumption,"
            " but will increase the risk of errors, as missing images or incorrectly bucketed images may not be caught."
            " 'vae' will skip the VAE cache process, 'aspect' will not build any aspect buckets, and 'text' will avoid text embed management."
            " Valid options: aspect, vae, text, metadata."
        ),
    )
    parser.add_argument(
        "--revision",
        type=str,
        default=None,
        required=False,
        help=(
            "Revision of pretrained model identifier from huggingface.co/models. Trainable model components should be"
            " at least bfloat16 precision."
        ),
    )
    parser.add_argument(
        "--variant",
        type=str,
        default=None,
        required=False,
        help=(
            "Variant of pretrained model identifier from huggingface.co/models. Trainable model components should be"
            " at least bfloat16 precision."
        ),
    )
    parser.add_argument(
        "--preserve_data_backend_cache",
        action="store_true",
        default=False,
        help=(
            "For very large cloud storage buckets that will never change, enabling this option will prevent the trainer"
            " from scanning it at startup, by preserving the cache files that we generate. Be careful when using this,"
            " as, switching datasets can result in the preserved cache being used, which would be problematic."
            " Currently, cache is not stored in the dataset itself but rather, locally. This may change in a future release."
        ),
    )
    parser.add_argument(
        "--use_dora",
        action="store_true",
        default=False,
        help=(
            "If set, will use the DoRA-enhanced LoRA training. This is an experimental feature, may slow down training,"
            " and is not recommended for general use."
        ),
    )
    parser.add_argument(
        "--override_dataset_config",
        action="store_true",
        default=False,
        help=(
            "When provided, the dataset's config will not be checked against the live backend config."
            " This is useful if you want to simply update the behaviour of an existing dataset,"
            " but the recommendation is to not change the dataset configuration after caching has begun,"
            " as most options cannot be changed without unexpected behaviour later on. Additionally, it prevents"
            " accidentally loading an SDXL configuration on a SD 2.x model and vice versa."
        ),
    )
    parser.add_argument(
        "--cache_dir_text",
        type=str,
        default="cache",
        help=(
            "This is the path to a local directory that will contain your text embed cache."
        ),
    )
    parser.add_argument(
        "--cache_dir_vae",
        type=str,
        default="",
        help=(
            "This is the path to a local directory that will contain your VAE outputs."
            " Unlike the text embed cache, your VAE latents will be stored in the AWS data backend."
            " Each backend can have its own value, but if that is not provided, this will be the default value."
        ),
    )
    parser.add_argument(
        "--data_backend_config",
        type=str,
        default=None,
        required=True,
        help=(
            "The relative or fully-qualified path for your data backend config."
            " See multidatabackend.json.example for an example."
        ),
    )
    parser.add_argument(
        "--data_backend_sampling",
        type=str,
        choices=["uniform", "auto-weighting"],
        default="auto-weighting",
        help=(
            "When using multiple data backends, the sampling weighting can be set to 'uniform' or 'auto-weighting'."
            " The default value is 'auto-weighting', which will automatically adjust the sampling weights based on the"
            " number of images in each backend. 'uniform' will sample from each backend equally, which may be"
            " more desirable for DreamBooth training with eg. ignore_epochs=True on your regularisation dataset."
        ),
    )
    parser.add_argument(
        "--write_batch_size",
        type=int,
        default=64,
        help=(
            "When using certain storage backends, it is better to batch smaller writes rather than continuous dispatching."
            " In SimpleTuner, write batching is currently applied during VAE caching, when many small objects are written."
            " This mostly applies to S3, but some shared server filesystems may benefit as well, eg. Ceph. Default: 64."
        ),
    )
    parser.add_argument(
        "--read_batch_size",
        type=int,
        default=25,
        help=(
            "Used by the VAE cache to prefetch image data. This is the number of images to read ahead."
        ),
    )
    parser.add_argument(
        "--image_processing_batch_size",
        type=int,
        default=32,
        help=(
            "When resizing and cropping images, we do it in parallel using processes or threads."
            " This defines how many images will be read into the queue before they are processed."
        ),
    )
    parser.add_argument(
        "--enable_multiprocessing",
        default=False,
        action="store_true",
        help=(
            "If set, will use processes instead of threads during metadata caching operations."
            " For some systems, multiprocessing may be faster than threading, but will consume a lot more memory."
            " Use this option with caution, and monitor your system's memory usage."
        ),
    )
    parser.add_argument(
        "--max_workers",
        default=32,
        type=int,
        help=("How many active threads or processes to run during VAE caching."),
    )
    parser.add_argument(
        "--aws_max_pool_connections",
        type=int,
        default=128,
        help=(
            "When using AWS backends, the maximum number of connections to keep open to the S3 bucket at a single time."
            " This should be greater or equal to the max_workers and aspect bucket worker count values."
        ),
    )
    parser.add_argument(
        "--torch_num_threads",
        type=int,
        default=8,
        help=(
            "The number of threads to use for PyTorch operations. This is not the same as the number of workers."
            " Default: 8."
        ),
    )
    parser.add_argument(
        "--dataloader_prefetch",
        action="store_true",
        default=False,
        help=(
            "When provided, the dataloader will read-ahead and attempt to retrieve latents, text embeds, and other metadata"
            " ahead of the time when the batch is required, so that it can be immediately available."
        ),
    )
    parser.add_argument(
        "--dataloader_prefetch_qlen",
        type=int,
        default=10,
        help=("Set the number of prefetched batches."),
    )
    parser.add_argument(
        "--aspect_bucket_worker_count",
        type=int,
        default=12,
        help=(
            "The number of workers to use for aspect bucketing. This is a CPU-bound task, so the number of workers"
            " should be set to the number of CPU threads available. If you use an I/O bound backend, an even higher"
            " value may make sense. Default: 12."
        ),
    )
    parser.add_argument(
        "--cache_dir",
        type=str,
        default=None,
        help="The directory where the downloaded models and datasets will be stored.",
    )
    parser.add_argument(
        "--cache_clear_validation_prompts",
        action="store_true",
        help=(
            "When provided, any validation prompt entries in the text embed cache will be recreated."
            " This is useful if you've modified any of the existing prompts, or, disabled/enabled Compel,"
            " via `--disable_compel`"
        ),
    )
    parser.add_argument(
        "--caption_strategy",
        type=str,
        default="filename",
        choices=["filename", "textfile", "instance_prompt", "parquet"],
        help=(
            "The default captioning strategy, 'filename', will use the filename as the caption, after stripping some characters like underscores."
            " The 'textfile' strategy will use the contents of a text file with the same name as the image."
            " The 'parquet' strategy requires a parquet file with the same name as the image, containing a 'caption' column."
        ),
    )
    parser.add_argument(
        "--parquet_caption_column",
        type=str,
        default=None,
        help=(
            "When using caption_strategy=parquet, this option will allow you to globally set the default caption field across all datasets"
            " that do not have an override set."
        ),
    )
    parser.add_argument(
        "--parquet_filename_column",
        type=str,
        default=None,
        help=(
            "When using caption_strategy=parquet, this option will allow you to globally set the default filename field across all datasets"
            " that do not have an override set."
        ),
    )
    parser.add_argument(
        "--instance_prompt",
        type=str,
        default=None,
        required=False,
        help="This is unused. Filenames will be the captions instead.",
    )
    parser.add_argument(
        "--output_dir",
        type=str,
        default="simpletuner-results",
        help="The output directory where the model predictions and checkpoints will be written.",
    )
    parser.add_argument(
        "--seed", type=int, default=None, help="A seed for reproducible training."
    )
    parser.add_argument(
        "--seed_for_each_device",
        type=bool,
        default=True,
        help=(
            "By default, a unique seed will be used for each GPU."
            " This is done deterministically, so that each GPU will receive the same seed across invocations."
            " If --seed_for_each_device=false is provided, then we will use the same seed across all GPUs,"
            " which will almost certainly result in the over-sampling of inputs on larger datasets."
        ),
    )
    parser.add_argument(
        "--resolution",
        type=float,
        default=1024,
        help=(
            "The resolution for input images, all the images in the train/validation dataset will be resized to this"
            " resolution. If using --resolution_type=area, this float value represents megapixels."
        ),
    )
    parser.add_argument(
        "--resolution_type",
        type=str,
        default="pixel_area",
        choices=["pixel", "area", "pixel_area"],
        help=(
            "Resizing images maintains aspect ratio. This defines the resizing strategy."
            " If 'pixel', the images will be resized to the resolution by the shortest pixel edge, if the target size does not match the current size."
            " If 'area', the images will be resized so the pixel area is this many megapixels. Common rounded values such as `0.5` and `1.0` will be implicitly adjusted to their squared size equivalents."
            " If 'pixel_area', the pixel value (eg. 1024) will be converted to the proper value for 'area', and then calculate everything the same as 'area' would."
        ),
    )
    parser.add_argument(
        "--aspect_bucket_rounding",
        type=int,
        default=None,
        choices=range(1, 10),
        help=(
            "The number of decimal places to round the aspect ratio to. This is used to create buckets for aspect ratios."
            " For higher precision, ensure the image sizes remain compatible. Higher precision levels result in a"
            " greater number of buckets, which may not be a desirable outcome."
        ),
    )
    parser.add_argument(
        "--aspect_bucket_alignment",
        type=int,
        choices=[8, 64],
        default=64,
        help=(
            "When training diffusion models, the image sizes generally must align to a 64 pixel interval."
            " This is an exception when training models like DeepFloyd that use a base resolution of 64 pixels,"
            " as aligning to 64 pixels would result in a 1:1 or 2:1 aspect ratio, overly distorting images."
            " For DeepFloyd, this value is set to 8, but all other training defaults to 64. You may experiment"
            " with this value, but it is not recommended."
        ),
    )
    parser.add_argument(
        "--minimum_image_size",
        type=float,
        default=None,
        help=(
            "The minimum resolution for both sides of input images."
            " If --delete_unwanted_images is set, images smaller than this will be DELETED."
            " The default value is None, which means no minimum resolution is enforced."
            " If this option is not provided, it is possible that images will be destructively upsampled, harming model performance."
        ),
    )
    parser.add_argument(
        "--maximum_image_size",
        type=float,
        default=None,
        help=(
            "When cropping images that are excessively large, the entire scene context may be lost, eg. the crop might just"
            " end up being a portion of the background. To avoid this, a maximum image size may be provided, which will"
            " result in very-large images being downsampled before cropping them. This value uses --resolution_type to determine"
            " whether it is a pixel edge or megapixel value."
        ),
    )
    parser.add_argument(
        "--target_downsample_size",
        type=float,
        default=None,
        help=(
            "When using --maximum_image_size, very-large images exceeding that value will be downsampled to this target"
            " size before cropping. If --resolution_type=area and --maximum_image_size=4.0, --target_downsample_size=2.0"
            " would result in a 4 megapixel image being resized to 2 megapixel before cropping to 1 megapixel."
        ),
    )
    parser.add_argument(
        "--train_text_encoder",
        action="store_true",
        help="(SD 2.x only) Whether to train the text encoder. If set, the text encoder should be float32 precision.",
    )
    # DeepFloyd
    parser.add_argument(
        "--tokenizer_max_length",
        type=int,
        default=None,
        required=False,
        help="The maximum length of the tokenizer. If not set, will default to the tokenizer's max length.",
    )
    # End DeepFloyd-specific settings
    parser.add_argument(
        "--train_batch_size",
        type=int,
        default=4,
        help="Batch size (per device) for the training dataloader.",
    )
    parser.add_argument("--num_train_epochs", type=int, default=1)
    parser.add_argument(
        "--max_train_steps",
        type=int,
        default=None,
        help="Total number of training steps to perform.  If provided, overrides num_train_epochs.",
    )
    parser.add_argument(
        "--checkpointing_steps",
        type=int,
        default=500,
        help=(
            "Save a checkpoint of the training state every X updates. Checkpoints can be used for resuming training via `--resume_from_checkpoint`. "
            "In the case that the checkpoint is better than the final trained model, the checkpoint can also be used for inference."
            "Using a checkpoint for inference requires separate loading of the original pipeline and the individual checkpointed model components."
            "See https://huggingface.co/docs/diffusers/main/en/training/dreambooth#performing-inference-using-a-saved-checkpoint for step by step"
            "instructions."
        ),
    )
    parser.add_argument(
        "--checkpoints_total_limit",
        type=int,
        default=None,
        help="Max number of checkpoints to store.",
    )
    parser.add_argument(
        "--resume_from_checkpoint",
        type=str,
        default=None,
        help=(
            "Whether training should be resumed from a previous checkpoint. Use a path saved by"
            ' `--checkpointing_steps`, or `"latest"` to automatically select the last available checkpoint.'
        ),
    )
    parser.add_argument(
        "--gradient_accumulation_steps",
        type=int,
        default=4,
        help="Number of updates steps to accumulate before performing a backward/update pass.",
    )
    parser.add_argument(
        "--gradient_checkpointing",
        action="store_true",
        help="Whether or not to use gradient checkpointing to save memory at the expense of slower backward pass.",
    )
    parser.add_argument(
        "--learning_rate",
        type=float,
        default=4e-7,
        help=(
            "Initial learning rate (after the potential warmup period) to use."
            " When using a cosine or sine schedule, --learning_rate defines the maximum learning rate."
        ),
    )
    parser.add_argument(
        "--text_encoder_lr",
        type=float,
        default=None,
        help="Learning rate for the text encoder. If not provided, the value of --learning_rate will be used.",
    )
    parser.add_argument(
        "--lr_scale",
        action="store_true",
        default=False,
        help="Scale the learning rate by the number of GPUs, gradient accumulation steps, and batch size.",
    )
    parser.add_argument(
        "--lr_scheduler",
        type=str,
        default="sine",
        choices=[
            "linear",
            "sine",
            "cosine",
            "cosine_with_restarts",
            "polynomial",
            "constant",
            "constant_with_warmup",
        ],
        help=("The scheduler type to use. Default: sine"),
    )
    parser.add_argument(
        "--lr_warmup_steps",
        type=int,
        default=500,
        help="Number of steps for the warmup in the lr scheduler.",
    )
    parser.add_argument(
        "--lr_num_cycles",
        type=int,
        default=1,
        help="Number of hard resets of the lr in cosine_with_restarts scheduler.",
    )
    parser.add_argument(
        "--lr_power",
        type=float,
        default=0.8,
        help="Power factor of the polynomial scheduler.",
    )
    parser.add_argument(
        "--use_ema",
        action="store_true",
        help="Whether to use EMA (exponential moving average) model.",
    )
    parser.add_argument(
        "--ema_device",
        choices=["cpu", "accelerator"],
        default="cpu",
        help=(
            "The device to use for the EMA model. If set to 'accelerator', the EMA model will be placed on the accelerator."
            " This provides the fastest EMA update times, but is not ultimately necessary for EMA to function."
        ),
    )
    parser.add_argument(
        "--ema_cpu_only",
        action="store_true",
        default=False,
        help=(
            "When using EMA, the shadow model is moved to the accelerator before we update its parameters."
            " When provided, this option will disable the moving of the EMA model to the accelerator."
            " This will save a lot of VRAM at the cost of a lot of time for updates. It is recommended to also supply"
            " --ema_update_interval to reduce the number of updates to eg. every 100 steps."
        ),
    )
    parser.add_argument(
        "--ema_foreach_disable",
        action="store_true",
        default=True,
        help=(
            "By default, we use torch._foreach functions for updating the shadow parameters, which should be fast."
            " When provided, this option will disable the foreach methods and use vanilla EMA updates."
        ),
    )
    parser.add_argument(
        "--ema_update_interval",
        type=int,
        default=None,
        help=(
            "The number of optimization steps between EMA updates. If not provided, EMA network will update on every step."
        ),
    )
    parser.add_argument(
        "--ema_decay",
        type=float,
        default=0.995,
        help=(
            "The closer to 0.9999 this gets, the less updates will occur over time. Setting it to a lower value, such as 0.990,"
            " will allow greater influence of later updates."
        ),
    )
    parser.add_argument(
        "--non_ema_revision",
        type=str,
        default=None,
        required=False,
        help=(
            "Revision of pretrained non-ema model identifier. Must be a branch, tag or git identifier of the local or"
            " remote repository specified with --pretrained_model_name_or_path."
        ),
    )
    parser.add_argument(
        "--offload_param_path",
        type=str,
        default=None,
        help=(
            "When using DeepSpeed ZeRo stage 2 or 3 with NVMe offload, this may be specified to provide a path for the offload."
        ),
    )
    parser.add_argument(
        "--optimizer",
        type=str,
        choices=optimizer_choices.keys(),
        required=True,
        default=None,
    )
    parser.add_argument(
        "--optimizer_config",
        type=str,
        default=None,
        help=(
            "When setting a given optimizer, this allows a comma-separated list of key-value pairs to be provided that will override the optimizer defaults."
            " For example, `--optimizer_config=decouple_lr=True,weight_decay=0.01`."
        ),
    )
    parser.add_argument(
        "--optimizer_beta1",
        type=float,
        default=None,
        help="The value to use for the first beta value in the optimiser, which is used for the first moment estimate. A range of 0.8-0.9 is common.",
    )
    parser.add_argument(
        "--optimizer_beta2",
        type=float,
        default=None,
        help="The value to use for the second beta value in the optimiser, which is used for the second moment estimate. A range of 0.999-0.9999 is common.",
    )
    parser.add_argument(
        "--optimizer_release_gradients",
        action="store_true",
        help=(
            "When using Optimi optimizers, this option will release the gradients after the optimizer step."
            " This can save memory, but may slow down training. With Quanto, there may be no benefit."
        ),
    )
    parser.add_argument(
        "--use_8bit_adam",
        action="store_true",
        help="Deprecated in favour of --optimizer=optimi-adamw.",
    )
    parser.add_argument(
        "--use_adafactor_optimizer",
        action="store_true",
        help="Deprecated in favour of --optimizer=stableadamw.",
    )
    parser.add_argument(
        "--use_prodigy_optimizer",
        action="store_true",
        help="Deprecated and removed.",
    )
    parser.add_argument(
        "--use_dadapt_optimizer",
        action="store_true",
        help="Deprecated and removed.",
    )

    parser.add_argument(
        "--adam_beta1",
        type=float,
        default=0.9,
        help="The beta1 parameter for the Adam and other optimizers.",
    )
    parser.add_argument(
        "--adam_beta2",
        type=float,
        default=0.999,
        help="The beta2 parameter for the Adam and other optimizers.",
    )
    parser.add_argument(
        "--adam_weight_decay", type=float, default=1e-2, help="Weight decay to use."
    )
    parser.add_argument(
        "--adam_epsilon",
        type=float,
        default=1e-08,
        help="Epsilon value for the Adam optimizer",
    )
    parser.add_argument(
        "--adam_bfloat16",
        action="store_true",
        help="Deprecated in favour of --optimizer=adamw_bf16.",
    )
    parser.add_argument(
        "--max_grad_norm",
        default=2.0,
        type=float,
        help=(
            "Clipping the max gradient norm can help prevent exploding gradients, but"
            " may also harm training by introducing artifacts or making it hard to train artifacts away."
        ),
    )
    parser.add_argument(
        "--push_to_hub",
        action="store_true",
        help="Whether or not to push the model to the Hub.",
    )
    parser.add_argument(
        "--push_checkpoints_to_hub",
        action="store_true",
        help=(
            "When set along with --push_to_hub, all intermediary checkpoints will be pushed to the hub as if they were a final checkpoint."
        ),
    )
    parser.add_argument(
        "--hub_model_id",
        type=str,
        default=None,
        help="The name of the repository to keep in sync with the local `output_dir`.",
    )
    parser.add_argument(
        "--model_card_note",
        type=str,
        default=None,
        help=(
            "Add a string to the top of your model card to provide users with some additional context."
        ),
    )
    parser.add_argument(
        "--logging_dir",
        type=str,
        default="logs",
        help=(
            "[TensorBoard](https://www.tensorflow.org/tensorboard) log directory. Will default to"
            " *output_dir/runs/**CURRENT_DATETIME_HOSTNAME***."
        ),
    )
    parser.add_argument(
        "--validation_on_startup",
        action="store_true",
        default=False,
        help=(
            "When training begins, the starting model will have validation prompts run through it, for later comparison."
        ),
    )
    parser.add_argument(
        "--validation_seed_source",
        type=str,
        default="cpu",
        choices=["gpu", "cpu"],
        help=(
            "Some systems may benefit from using CPU-based seeds for reproducibility. On other systems, this may cause a TypeError."
            " Setting this option to 'cpu' may cause validation errors. If so, please set SIMPLETUNER_LOG_LEVEL=DEBUG"
            " and submit debug.log to a new Github issue report."
        ),
    )
    parser.add_argument(
        "--validation_torch_compile",
        type=str,
        default="false",
        help=(
            "Supply `--validation_torch_compile=true` to enable the use of torch.compile() on the validation pipeline."
            " For some setups, torch.compile() may error out. This is dependent on PyTorch version, phase of the moon,"
            " but if it works, you should leave it enabled for a great speed-up."
        ),
    )
    parser.add_argument(
        "--validation_torch_compile_mode",
        type=str,
        default="max-autotune",
        choices=["max-autotune", "reduce-overhead", "default"],
        help=(
            "PyTorch provides different modes for the Torch Inductor when compiling graphs. max-autotune,"
            " the default mode, provides the most benefit."
        ),
    )
    parser.add_argument(
        "--allow_tf32",
        action="store_true",
        help=(
            "Whether or not to allow TF32 on Ampere GPUs. Can be used to speed up training. For more information, see"
            " https://pytorch.org/docs/stable/notes/cuda.html#tensorfloat-32-tf32-on-ampere-devices"
        ),
    )
    parser.add_argument(
        "--validation_using_datasets",
        action="store_true",
        default=None,
        help=(
            "When set, validation will use images sampled randomly from each dataset for validation."
            " Be mindful of privacy issues when publishing training data to the internet."
        ),
    )
    parser.add_argument(
        "--webhook_config",
        type=str,
        default=None,
        help=(
            "The path to the webhook configuration file. This file should be a JSON file with the following format:"
            ' {"url": "https://your.webhook.url", "webhook_type": "discord"}}'
        ),
    )
    parser.add_argument(
        "--report_to",
        type=str,
        default="wandb",
        help=(
            'The integration to report the results and logs to. Supported platforms are `"tensorboard"`'
            ' (default), `"wandb"` and `"comet_ml"`. Use `"all"` to report to all integrations.'
        ),
    )
    parser.add_argument(
        "--tracker_run_name",
        type=str,
        default="simpletuner-testing",
        help="The name of the run to track with the tracker.",
    )
    parser.add_argument(
        "--tracker_project_name",
        type=str,
        default="simpletuner",
        help="The name of the project for WandB or Tensorboard.",
    )
    parser.add_argument(
        "--validation_prompt",
        type=str,
        default=None,
        help="A prompt that is used during validation to verify that the model is learning.",
    )
    parser.add_argument(
        "--validation_prompt_library",
        action="store_true",
        help="If this is provided, the SimpleTuner prompt library will be used to generate multiple images.",
    )
    parser.add_argument(
        "--user_prompt_library",
        type=str,
        default=None,
        help="This should be a path to the JSON file containing your prompt library. See user_prompt_library.json.example.",
    )
    parser.add_argument(
        "--validation_negative_prompt",
        type=str,
        default="blurry, cropped, ugly",
        help=(
            "When validating images, a negative prompt may be used to guide the model away from certain features."
            " When this value is set to --validation_negative_prompt='', no negative guidance will be applied."
            " Default: blurry, cropped, ugly"
        ),
    )
    parser.add_argument(
        "--num_validation_images",
        type=int,
        default=1,
        help="Number of images that should be generated during validation with `validation_prompt`.",
    )
    parser.add_argument(
        "--validation_steps",
        type=int,
        default=100,
        help=(
            "Run validation every X steps. Validation consists of running the prompt"
            " `args.validation_prompt` multiple times: `args.num_validation_images`"
            " and logging the images."
        ),
    )
    parser.add_argument(
        "--num_eval_images",
        type=int,
        default=4,
        help=(
            "If possible, this many eval images will be selected from each dataset."
            " This is used when training super-resolution models such as DeepFloyd Stage II,"
            " which will upscale input images from the training set."
        ),
    )
    parser.add_argument(
        "--eval_dataset_id",
        type=str,
        default=None,
        help=(
            "When provided, only this dataset's images will be used as the eval set, to keep"
            " the training and eval images split."
        ),
    )
    parser.add_argument(
        "--validation_num_inference_steps",
        type=int,
        default=30,
        help=(
            "The default scheduler, DDIM, benefits from more steps. UniPC can do well with just 10-15."
            " For more speed during validations, reduce this value. For better quality, increase it."
            " For model distilation, you will likely want to keep this low."
        ),
    )
    parser.add_argument(
        "--validation_resolution",
        type=str,
        default=256,
        help="Square resolution images will be output at this resolution (256x256).",
    )
    parser.add_argument(
        "--validation_noise_scheduler",
        type=str,
        choices=["ddim", "ddpm", "euler", "euler-a", "unipc"],
        default=None,
        help=(
            "When validating the model at inference time, a different scheduler may be chosen."
            " UniPC can offer better speed, and Euler A can put up with instabilities a bit better."
            " For zero-terminal SNR models, DDIM is the best choice. Choices: ['ddim', 'ddpm', 'euler', 'euler-a', 'unipc'],"
            " Default: None (use the model default)"
        ),
    )
    parser.add_argument(
        "--validation_disable_unconditional",
        action="store_true",
        help=(
            "When set, the validation pipeline will not generate unconditional samples."
            " This is useful to speed up validations with a single prompt on slower systems, or if you are not"
            " interested in unconditional space generations."
        ),
    )
    parser.add_argument(
        "--disable_compel",
        action="store_true",
        help=(
            "This option does nothing. It is deprecated and will be removed in a future release."
        ),
    )
    parser.add_argument(
        "--enable_watermark",
        default=False,
        action="store_true",
        help=(
            "The SDXL 0.9 and 1.0 licenses both require a watermark be used to identify any images created to be shared."
            " Since the images created during validation typically are not shared, and we want the most accurate results,"
            " this watermarker is disabled by default. If you are sharing the validation images, it is up to you"
            " to ensure that you are complying with the license, whether that is through this watermarker, or another."
        ),
    )
    parser.add_argument(
        "--mixed_precision",
        type=str,
        default="bf16",
        choices=["bf16", "no"],
        help=(
            "SimpleTuner only supports bf16 training. Bf16 requires PyTorch >="
            " 1.10. on an Nvidia Ampere or later GPU, and PyTorch 2.3 or newer for Apple Silicon."
            " Default to the value of accelerate config of the current system or the"
            " flag passed with the `accelerate.launch` command. Use this argument to override the accelerate config."
        ),
    )
    parser.add_argument(
        "--gradient_precision",
        type=str,
        choices=["unmodified", "fp32"],
        default=None,
        help=(
            "One of the hallmark discoveries of the Llama 3.1 paper is numeric instability when calculating"
            " gradients in bf16 precision. The default behaviour when gradient accumulation steps are enabled"
            " is now to use fp32 gradients, which is slower, but provides more accurate updates."
        ),
    )
    parser.add_argument(
        "--base_model_precision",
        type=str,
        default="no_change",
        choices=quantised_precision_levels,
        help=(
            "When training a LoRA, you might want to quantise the base model to a lower precision to save more VRAM."
            " The default value, 'no_change', does not quantise any weights."
            " Using 'fp4-bnb' or 'fp8-bnb' will require Bits n Bytes for quantisation (NVIDIA, maybe AMD)."
            " Using 'fp8-quanto' will require Quanto for quantisation (Apple Silicon, NVIDIA, AMD)."
        ),
    )
    parser.add_argument(
        "--base_model_default_dtype",
        type=str,
        default="bf16",
        choices=["bf16", "fp32"],
        help=(
            "Unlike --mixed_precision, this value applies specifically for the default weights of your quantised base model."
            " When quantised, not every parameter can or should be quantised down to the target precision."
            " By default, we use bf16 weights for the base model - but this can be changed to fp32 to enable"
            " the use of other optimizers than adamw_bf16. However, this uses marginally more memory,"
            " and may not be necessary for your use case."
        ),
    )
    for i in range(1, 4):
        parser.add_argument(
            f"--text_encoder_{i}_precision",
            type=str,
            default=None,
            choices=quantised_precision_levels,
            help=(
                f"When training a LoRA, you might want to quantise text encoder {i} to a lower precision to save more VRAM."
                " The default value is to follow base_model_precision (no_change)."
                " Using 'fp4-bnb' or 'fp8-bnb' will require Bits n Bytes for quantisation (NVIDIA, maybe AMD)."
                " Using 'fp8-quanto' will require Quanto for quantisation (Apple Silicon, NVIDIA, AMD)."
            ),
        )
    parser.add_argument(
        "--local_rank",
        type=int,
        default=-1,
        help="For distributed training: local_rank",
    )
    parser.add_argument(
        "--enable_xformers_memory_efficient_attention",
        action="store_true",
        help="Whether or not to use xformers.",
    )
    parser.add_argument(
        "--set_grads_to_none",
        action="store_true",
        help=(
            "Save more memory by using setting grads to None instead of zero. Be aware, that this changes certain"
            " behaviors, so disable this argument if it causes any problems. More info:"
            " https://pytorch.org/docs/stable/generated/torch.optim.Optimizer.zero_grad.html"
        ),
    )
    parser.add_argument(
        "--noise_offset",
        type=float,
        default=0.1,
        help="The scale of noise offset. Default: 0.1",
    )
    parser.add_argument(
        "--noise_offset_probability",
        type=float,
        default=0.25,
        help=(
            "When training with --offset_noise, the value of --noise_offset will only be applied probabilistically."
            " The default behaviour is for offset noise (if enabled) to be applied 25 percent of the time."
        ),
    )
    parser.add_argument(
        "--validation_guidance",
        type=float,
        default=7.5,
        help="CFG value for validation images. Default: 7.5",
    )
    parser.add_argument(
        "--validation_guidance_real",
        type=float,
        default=1.0,
        help="Use real CFG sampling for Flux validation images. Default: 1.0 (no CFG)",
    )
    parser.add_argument(
        "--validation_no_cfg_until_timestep",
        type=int,
        default=2,
        help="When using real CFG sampling for Flux validation images, skip doing CFG on these timesteps. Default: 2",
    )
    parser.add_argument(
        "--validation_guidance_rescale",
        type=float,
        default=0.0,
        help="CFG rescale value for validation images. Default: 0.0, max 1.0",
    )
    parser.add_argument(
        "--validation_randomize",
        action="store_true",
        default=False,
        help="If supplied, validations will be random, ignoring any seeds.",
    )
    parser.add_argument(
        "--validation_seed",
        type=int,
        default=None,
        help=(
            "If not supplied, the value for --seed will be used."
            " If neither those nor --validation_randomize are supplied, a seed of zero is used."
        ),
    )
    parser.add_argument(
        "--fully_unload_text_encoder",
        action="store_true",
        help=(
            "If set, will fully unload the text_encoder from memory when not in use."
            " This currently has the side effect of crashing validations, but it is useful"
            " for initiating VAE caching on GPUs that would otherwise be too small."
        ),
    )
    parser.add_argument(
        "--freeze_encoder_before",
        type=int,
        default=12,
        help="When using 'before' strategy, we will freeze layers earlier than this.",
    )
    parser.add_argument(
        "--freeze_encoder_after",
        type=int,
        default=17,
        help="When using 'after' strategy, we will freeze layers later than this.",
    )
    parser.add_argument(
        "--freeze_encoder_strategy",
        type=str,
        default="after",
        help=(
            "When freezing the text_encoder, we can use the 'before', 'between', or 'after' strategy."
            " The 'between' strategy will freeze layers between those two values, leaving the outer layers unfrozen."
            " The default strategy is to freeze all layers from 17 up."
            " This can be helpful when fine-tuning Stable Diffusion 2.1 on a new style."
        ),
    )
    parser.add_argument(
        "--layer_freeze_strategy",
        type=str,
        choices=["none", "bitfit"],
        default="none",
        help=(
            "When freezing parameters, we can use the 'none' or 'bitfit' strategy."
            " The 'bitfit' strategy will freeze all weights, and leave bias in a trainable state."
            " The default strategy is to leave all parameters in a trainable state."
            " Freezing the weights can improve convergence for finetuning."
            " Using bitfit only moderately reduces VRAM consumption, but substantially reduces the count of trainable parameters."
        ),
    )
    parser.add_argument(
        "--unet_attention_slice",
        action="store_true",
        default=False,
        help=(
            "If set, will use attention slicing for the SDXL UNet. This is an experimental feature and is not recommended for general use."
            " SD 2.x makes use of attention slicing on Apple MPS platform to avoid a NDArray size crash, but SDXL does not"
            " seem to require attention slicing on MPS. If memory constrained, try enabling it anyway."
        ),
    )
    parser.add_argument(
        "--print_filenames",
        action="store_true",
        help=(
            "If any image files are stopping the process eg. due to corruption or truncation, this will help identify which is at fault."
        ),
    )
    parser.add_argument(
        "--print_sampler_statistics",
        action="store_true",
        help=(
            "If provided, will print statistics about the dataset sampler. This is useful for debugging."
            " The default behaviour is to not print sampler statistics."
        ),
    )
    parser.add_argument(
        "--metadata_update_interval",
        type=int,
        default=3600,
        help=(
            "When generating the aspect bucket indicies, we want to save it every X seconds."
            " The default is to save it every 1 hour, such that progress is not lost on clusters"
            " where runtime is limited to 6-hour increments (e.g. the JUWELS Supercomputer)."
            " The minimum value is 60 seconds."
        ),
    )
    parser.add_argument(
        "--debug_aspect_buckets",
        action="store_true",
        help="If set, will print excessive debugging for aspect bucket operations.",
    )
    parser.add_argument(
        "--debug_dataset_loader",
        action="store_true",
        help="If set, will print excessive debugging for data loader operations.",
    )
    parser.add_argument(
        "--freeze_encoder",
        type=bool,
        default=True,
        help="Whether or not to freeze the text_encoder. The default is true.",
    )
    parser.add_argument(
        "--save_text_encoder",
        action="store_true",
        default=False,
        help=(
            "If set, will save the text_encoder after training."
            " This is useful if you're using --push_to_hub so that the final pipeline contains all necessary components to run."
        ),
    )
    parser.add_argument(
        "--text_encoder_limit",
        type=int,
        default=25,
        help=(
            "When training the text_encoder, we want to limit how long it trains for to avoid catastrophic loss."
        ),
    )
    parser.add_argument(
        "--prepend_instance_prompt",
        action="store_true",
        help=(
            "When determining the captions from the filename, prepend the instance prompt as an enforced keyword."
        ),
    )
    parser.add_argument(
        "--only_instance_prompt",
        action="store_true",
        help="Use the instance prompt instead of the caption from filename.",
    )
    parser.add_argument(
        "--data_aesthetic_score",
        type=float,
        default=7.0,
        help=(
            "Since currently we do not calculate aesthetic scores for data, we will statically set it to one value. This is only used by the SDXL Refiner."
        ),
    )
    parser.add_argument(
        "--sdxl_refiner_uses_full_range",
        action="store_true",
        default=False,
        help=(
            "If set, the SDXL Refiner will use the full range of the model, rather than the design value of 20 percent."
            " This is useful for training models that will be used for inference from end-to-end of the noise schedule."
            " You may use this for example, to turn the SDXL refiner into a full text-to-image model."
        ),
    )
    parser.add_argument(
        "--caption_dropout_probability",
        type=float,
        default=None,
        help=(
            "Caption dropout will randomly drop captions and, for SDXL, size conditioning inputs based on this probability."
            " When set to a value of 0.1, it will drop approximately 10 percent of the inputs."
            " Maximum recommended value is probably less than 0.5, or 50 percent of the inputs. Maximum technical value is 1.0."
            " The default is to use zero caption dropout, though for better generalisation, a value of 0.1 is recommended."
        ),
    )
    parser.add_argument(
        "--delete_unwanted_images",
        action="store_true",
        help=(
            "If set, will delete images that are not of a minimum size to save on disk space for large training runs."
            " Default behaviour: Unset, remove images from bucket only."
        ),
    )
    parser.add_argument(
        "--delete_problematic_images",
        action="store_true",
        help=(
            "If set, any images that error out during load will be removed from the underlying storage medium."
            " This is useful to prevent repeatedly attempting to cache bad files on a cloud bucket."
        ),
    )
    parser.add_argument(
        "--offset_noise",
        action="store_true",
        default=False,
        help=(
            "Fine-tuning against a modified noise"
            " See: https://www.crosslabs.org//blog/diffusion-with-offset-noise for more information."
        ),
    )
    parser.add_argument(
        "--input_perturbation",
        type=float,
        default=0.0,
        help=(
            "Add additional noise only to the inputs fed to the model during training."
            " This will make the training converge faster. A value of 0.1 is suggested if you want to enable this."
            " Input perturbation seems to also work with flow-matching (e.g. SD3 and Flux)."
        ),
    )
    parser.add_argument(
        "--input_perturbation_steps",
        type=float,
        default=0,
        help=(
            "Only apply input perturbation over the first N steps with linear decay."
            " This should prevent artifacts from showing up in longer training runs."
        ),
    )
    parser.add_argument(
        "--lr_end",
        type=str,
        default="4e-7",
        help=(
            "A polynomial learning rate will end up at this value after the specified number of warmup steps."
            " A sine or cosine wave will use this value as its lower bound for the learning rate."
        ),
    )
    parser.add_argument(
        "--i_know_what_i_am_doing",
        action="store_true",
        help=(
            "This flag allows you to override some safety checks."
            " It's not recommended to use this unless you are developing the platform."
            " Generally speaking, issue reports submitted with this flag enabled will go to the bottom of the queue."
        ),
    )
    parser.add_argument(
        "--accelerator_cache_clear_interval",
        default=None,
        type=int,
        help=(
            "Clear the cache from VRAM every X steps. This can help prevent memory leaks, but may slow down training."
        ),
    )

    if input_args is not None:
        args = parser.parse_args(input_args)
    else:
        args = parser.parse_args()

    if args.adam_bfloat16 and args.mixed_precision != "bf16":
        if not torch.backends.mps.is_available():
            logging.error(
                "You cannot use --adam_bfloat16 without --mixed_precision=bf16."
            )
            sys.exit(1)

    env_local_rank = int(os.environ.get("LOCAL_RANK", -1))
    if env_local_rank != -1 and env_local_rank != args.local_rank:
        args.local_rank = env_local_rank

    if args.seed is not None:
        if args.seed == 0:
            # the current time should be used if value is zero, providing a rolling seed.
            args.seed = int(time.time())
        elif args.seed == -1:
            # more random seed if value is -1, it will be very different on each startup.
            args.seed = int(random.randint(0, 2**30))

    # default to using the same revision for the non-ema model if not specified
    if args.non_ema_revision is None:
        args.non_ema_revision = args.revision

    if args.cache_dir is None or args.cache_dir == "":
        args.cache_dir = os.path.join(args.output_dir, "cache")

    if args.pixart_sigma and args.hunyuan_dit and args.sd3:
        raise ValueError("Cannot have all of '--pixart_sigma', '--hunyuan_dit', and, '--sd3' set to True.")

    if args.maximum_image_size is not None and not args.target_downsample_size:
        raise ValueError(
            "When providing --maximum_image_size, you must also provide a value for --target_downsample_size."
        )
    if (
        args.maximum_image_size is not None
        and args.resolution_type == "area"
        and args.maximum_image_size > 5
        and not os.environ.get("SIMPLETUNER_MAXIMUM_IMAGE_SIZE_OVERRIDE", False)
    ):
        raise ValueError(
            f"When using --resolution_type=area, --maximum_image_size must be less than 5 megapixels. You may have accidentally entered {args.maximum_image_size} pixels, instead of megapixels."
        )
    elif (
        args.maximum_image_size is not None
        and args.resolution_type == "pixel"
        and args.maximum_image_size < 512
    ):
        raise ValueError(
            f"When using --resolution_type=pixel, --maximum_image_size must be at least 512 pixels. You may have accidentally entered {args.maximum_image_size} megapixels, instead of pixels."
        )
    if (
        args.target_downsample_size is not None
        and args.resolution_type == "area"
        and args.target_downsample_size > 5
        and not os.environ.get("SIMPLETUNER_MAXIMUM_IMAGE_SIZE_OVERRIDE", False)
    ):
        raise ValueError(
            f"When using --resolution_type=area, --target_downsample_size must be less than 5 megapixels. You may have accidentally entered {args.target_downsample_size} pixels, instead of megapixels."
        )
    elif (
        args.target_downsample_size is not None
        and args.resolution_type == "pixel"
        and args.target_downsample_size < 512
    ):
        raise ValueError(
            f"When using --resolution_type=pixel, --target_downsample_size must be at least 512 pixels. You may have accidentally entered {args.target_downsample_size} megapixels, instead of pixels."
        )

    if "int4" in args.base_model_precision and torch.cuda.is_available():
        print(
            "WARNING: int4 precision is ONLY supported on A100 and H100 or newer devices. Waiting 10 seconds to continue.."
        )
        time.sleep(10)

    model_is_bf16 = (
        args.base_model_precision == "no_change"
        and (args.mixed_precision == "bf16" or torch.backends.mps.is_available())
    ) or (
        args.base_model_precision != "no_change"
        and args.base_model_default_dtype == "bf16"
    )
    model_is_quantized = args.base_model_precision != "no_change"
    # check optimiser validity
    chosen_optimizer = map_args_to_optimizer(args)
    is_optimizer_deprecated(chosen_optimizer)
    from helpers.training.optimizer_param import optimizer_parameters

    optimizer_cls, optimizer_details = optimizer_parameters(chosen_optimizer, args)
    using_bf16_optimizer = optimizer_details.get("default_settings", {}).get(
        "precision"
    ) in ["any", "bf16"]
    if using_bf16_optimizer and not model_is_bf16:
        raise ValueError(
            f"Model is not using bf16 precision, but the optimizer {chosen_optimizer} requires it."
        )
    print(f"optimizer: {optimizer_details}")

    if torch.backends.mps.is_available():
        if (
            not args.flux
            and not args.sd3
            and not args.unet_attention_slice
            and not args.legacy
        ):
            warning_log(
                "MPS may benefit from the use of --unet_attention_slice for memory savings at the cost of speed."
            )
        if not args.smoldit and args.train_batch_size > 16:
            error_log(
                "An M3 Max 128G will use 12 seconds per step at a batch size of 1 and 65 seconds per step at a batch size of 12."
                " Any higher values will result in NDArray size errors or other unstable training results and crashes."
                "\nPlease reduce the batch size to 12 or lower."
            )
            sys.exit(1)

    if args.max_train_steps is not None and args.num_train_epochs > 0:
        error_log(
            "When using --max_train_steps (MAX_NUM_STEPS), you must set --num_train_epochs (NUM_EPOCHS) to 0."
        )
        sys.exit(1)

    if (
        args.pretrained_vae_model_name_or_path is not None
        and any([args.legacy, args.flux])
        and "sdxl" in args.pretrained_vae_model_name_or_path
        and "deepfloyd" not in args.model_type
    ):
        warning_log(
            f"The VAE model {args.pretrained_vae_model_name_or_path} is not compatible. Please use a compatible VAE to eliminate this warning. The baked-in VAE will be used, instead."
        )
        args.pretrained_vae_model_name_or_path = None
    if (
        args.pretrained_vae_model_name_or_path == ""
        or args.pretrained_vae_model_name_or_path == "''"
    ):
        args.pretrained_vae_model_name_or_path = None

    if "deepfloyd" not in args.model_type:
        info_log(
            f"VAE Model: {args.pretrained_vae_model_name_or_path or args.pretrained_model_name_or_path}"
        )
        info_log(f"Default VAE Cache location: {args.cache_dir_vae}")
        info_log(f"Text Cache location: {args.cache_dir_text}")
    if args.sd3:
        warning_log(
            "MM-DiT requires an alignment value of 64px. Overriding the value of --aspect_bucket_alignment."
        )
        args.aspect_bucket_alignment = 64
    elif "deepfloyd" in args.model_type:
        deepfloyd_pixel_alignment = 8
        if args.aspect_bucket_alignment != deepfloyd_pixel_alignment:
            warning_log(
                f"Overriding aspect bucket alignment pixel interval to {deepfloyd_pixel_alignment}px instead of {args.aspect_bucket_alignment}px."
            )
            args.aspect_bucket_alignment = deepfloyd_pixel_alignment

    if "deepfloyd-stage2" in args.model_type and args.resolution < 256:
        warning_log(
            "DeepFloyd Stage II requires a resolution of at least 256. Setting to 256."
        )
        args.resolution = 256
        args.aspect_bucket_alignment = 64
        args.resolution_type = "pixel"

    validation_resolution_is_float = False
    if "." in args.validation_resolution:
        try:
            # this makes handling for int() conversion easier later.
            args.validation_resolution = float(args.validation_resolution)
            validation_resolution_is_float = True
        except ValueError:
            pass
    validation_resolution_is_digit = False
    try:
        int(args.validation_resolution)
        validation_resolution_is_digit = True
    except ValueError:
        pass

    if (
        (validation_resolution_is_digit or validation_resolution_is_float)
        and int(args.validation_resolution) < 128
        and "deepfloyd" not in args.model_type
    ):
        # Convert from megapixels to pixels:
        log_msg = f"It seems that --validation_resolution was given in megapixels ({args.validation_resolution}). Converting to pixel measurement:"
        if int(args.validation_resolution) == 1:
            args.validation_resolution = 1024
        else:
            args.validation_resolution = int(int(args.validation_resolution) * 1e3)
            # Make it divisible by 8:
            args.validation_resolution = int(int(args.validation_resolution) / 8) * 8
        info_log(f"{log_msg} {int(args.validation_resolution)}px")
    if args.timestep_bias_portion < 0.0 or args.timestep_bias_portion > 1.0:
        raise ValueError("Timestep bias portion must be between 0.0 and 1.0.")

    if args.controlnet and "lora" in args.model_type:
        raise ValueError("ControlNet is not supported for LoRA models.")

    if args.metadata_update_interval < 60:
        raise ValueError("Metadata update interval must be at least 60 seconds.")
    if args.validation_torch_compile == "true":
        args.validation_torch_compile = True
    else:
        args.validation_torch_compile = False

    if args.sd3:
        args.pretrained_vae_model_name_or_path = None
        args.disable_compel = True

    t5_max_length = 77
    if args.sd3 and (
        args.tokenizer_max_length is None
        or int(args.tokenizer_max_length) > t5_max_length
    ):
        if not args.i_know_what_i_am_doing:
            warning_log(
                f"Updating T5 XXL tokeniser max length to {t5_max_length} for SD3."
            )
            args.tokenizer_max_length = t5_max_length
        else:
            warning_log(
                f"-!- SD3 supports a max length of {t5_max_length} tokens, but you have supplied `--i_know_what_i_am_doing`, so this limit will not be enforced. -!-"
            )
            warning_log(
                f"The model will begin to collapse after a short period of time, if the model you are continuing from has not been tuned beyond {t5_max_length} tokens."
            )
    flux_version = "dev"
    model_max_seq_length = 512
    if (
        "schnell" in args.pretrained_model_name_or_path.lower()
        or args.flux_fast_schedule
    ):
        if not args.flux_fast_schedule:
            logger.error("Schnell requires --flux_fast_schedule.")
            sys.exit(1)
        flux_version = "schnell"
        model_max_seq_length = 256

    if args.flux:
        if (
            args.tokenizer_max_length is None
            or int(args.tokenizer_max_length) > model_max_seq_length
        ):
            if not args.i_know_what_i_am_doing:
                warning_log(
                    f"Updating T5 XXL tokeniser max length to {model_max_seq_length} for Flux."
                )
                args.tokenizer_max_length = model_max_seq_length
            else:
                warning_log(
                    f"-!- Flux supports a max length of {model_max_seq_length} tokens, but you have supplied `--i_know_what_i_am_doing`, so this limit will not be enforced. -!-"
                )
                warning_log(
                    f"The model will begin to collapse after a short period of time, if the model you are continuing from has not been tuned beyond 256 tokens."
                )
        if flux_version == "dev":
            if args.validation_num_inference_steps > 28:
                warning_log(
                    "Flux Dev expects around 28 or fewer inference steps. Consider limiting --validation_num_inference_steps to 28."
                )
            if args.validation_num_inference_steps < 15:
                warning_log(
                    "Flux Dev expects around 15 or more inference steps. Consider increasing --validation_num_inference_steps to 15."
                )
        if flux_version == "schnell" and args.validation_num_inference_steps > 4:
            warning_log(
                "Flux Schnell requires fewer inference steps. Consider reducing --validation_num_inference_steps to 4."
            )

    if args.use_ema and args.ema_cpu_only:
        args.ema_device = "cpu"

    if (args.optimizer_beta1 is not None and args.optimizer_beta2 is None) or (
        args.optimizer_beta1 is None and args.optimizer_beta2 is not None
    ):
        error_log("Both --optimizer_beta1 and --optimizer_beta2 should be provided.")
        sys.exit(1)

    if not args.i_know_what_i_am_doing:
        if args.pixart_sigma or args.sd3:
            if args.max_grad_norm is None or float(args.max_grad_norm) > 0.01:
                warning_log(
                    f"{'PixArt Sigma' if args.pixart_sigma else 'Stable Diffusion 3'} requires --max_grad_norm=0.01 to prevent model collapse. Overriding value. Set this value manually to disable this warning."
                )
                args.max_grad_norm = 0.01

    if args.gradient_accumulation_steps > 1:
        if args.gradient_precision == "unmodified" or args.gradient_precision is None:
            warning_log(
                "Gradient accumulation steps are enabled, but gradient precision is set to 'unmodified'."
                " This may lead to numeric instability. Consider disabling gradient accumulation steps. Continuing in 10 seconds.."
            )
            time.sleep(10)
        elif args.gradient_precision == "fp32":
            info_log(
                "Gradient accumulation steps are enabled, and gradient precision is set to 'fp32'."
            )
            args.gradient_precision = "fp32"

    if args.use_ema:
        if args.sd3:
            raise ValueError(
                "Using EMA is not currently supported for Stable Diffusion 3 training."
            )
        if "lora" in args.model_type:
            raise ValueError("Using EMA is not currently supported for LoRA training.")

    return args<|MERGE_RESOLUTION|>--- conflicted
+++ resolved
@@ -163,15 +163,6 @@
         ),
     )
     parser.add_argument(
-<<<<<<< HEAD
-        "--hunyuan_dit",
-        action="store_true",
-        default=False,
-        help=("This must be set when training a Hunyuan DiT model."),
-    )
-    parser.add_argument(
-        "--sd3",
-=======
         "--flux_guidance_min",
         type=float,
         default=0.0,
@@ -183,7 +174,6 @@
     )
     parser.add_argument(
         "--flux_attention_masked_training",
->>>>>>> 177190dc
         action="store_true",
         default=False,
         help="Use attention masking while training flux.",
@@ -220,6 +210,12 @@
         action="store_true",
         default=False,
         help=("This must be set when training a PixArt Sigma model."),
+    )
+    parser.add_argument(
+        "--hunyuan_dit",
+        action="store_true",
+        default=False,
+        help=("This must be set when training a Hunyuan DiT model."),
     )
     parser.add_argument(
         "--sd3",
@@ -1823,7 +1819,9 @@
         args.cache_dir = os.path.join(args.output_dir, "cache")
 
     if args.pixart_sigma and args.hunyuan_dit and args.sd3:
-        raise ValueError("Cannot have all of '--pixart_sigma', '--hunyuan_dit', and, '--sd3' set to True.")
+        raise ValueError(
+            "Cannot have all of '--pixart_sigma', '--hunyuan_dit', and, '--sd3' set to True."
+        )
 
     if args.maximum_image_size is not None and not args.target_downsample_size:
         raise ValueError(
